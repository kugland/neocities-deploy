--- conflicted
+++ resolved
@@ -13,11 +13,7 @@
 version = "0.1.21"
 edition = "2021"
 license = "GPL-3.0"
-<<<<<<< HEAD
 rust-version = "1.82.0"
-=======
-rust-version = "1.80.0"
->>>>>>> 854c0181
 
 [workspace.dependencies]
 indoc = "2.0.5"
